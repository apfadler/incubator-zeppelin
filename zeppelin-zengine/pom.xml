<?xml version="1.0" encoding="UTF-8"?>
<project xmlns="http://maven.apache.org/POM/4.0.0" xmlns:xsi="http://www.w3.org/2001/XMLSchema-instance" xsi:schemaLocation="http://maven.apache.org/POM/4.0.0 http://maven.apache.org/xsd/maven-4.0.0.xsd">

  <modelVersion>4.0.0</modelVersion>

  <parent>
    <artifactId>zeppelin</artifactId>
    <groupId>com.nflabs.zeppelin</groupId>
    <version>0.3.0-SNAPSHOT</version>
  </parent>

  <groupId>com.nflabs.zeppelin</groupId>
  <artifactId>zeppelin-zengine</artifactId>
  <packaging>jar</packaging>
  <version>0.3.0-SNAPSHOT</version>
  <name>Zeppelin: Zengine</name>
  <description>Zengine is java framework for data analysis on Hadoop. see http://nflabs.github.io/zeppelin/#/zengine</description>
  <url>http://nflabs.github.io/zeppelin</url>

  <developers>
    <developer>
      <id>moon</id>
      <name>Lee moon soo</name>
      <organization>NFLabs</organization>
      <organizationUrl>http://www.nflabs.com</organizationUrl>
    </developer>
  </developers>


  <dependencies>
    <dependency>
      <groupId>org.slf4j</groupId>
      <artifactId>slf4j-api</artifactId>
    </dependency>

    <dependency>
      <groupId>org.slf4j</groupId>
      <artifactId>slf4j-log4j12</artifactId>
    </dependency>

    <dependency>
      <groupId>commons-configuration</groupId>
      <artifactId>commons-configuration</artifactId>
      <version>1.9</version>
    </dependency>

    <dependency>
      <groupId>commons-io</groupId>
      <artifactId>commons-io</artifactId>
      <version>2.4</version>
      <exclusions>
        <exclusion>
          <groupId>org.slf4j</groupId>
          <artifactId>*</artifactId>
        </exclusion>
      </exclusions>
    </dependency>

    <dependency>
      <groupId>org.apache.commons</groupId>
      <artifactId>commons-exec</artifactId>
      <version>1.1</version>
    </dependency>

    <dependency>
      <groupId>org.apache.hadoop</groupId>
      <artifactId>hadoop-core</artifactId>
      <version>${hadoop.version}</version>
      <exclusions>
        <exclusion>
          <groupId>org.mortbay.jetty</groupId>
          <artifactId>*</artifactId>
        </exclusion>
        <exclusion>
          <groupId>org.codehaus.jackson</groupId>
          <artifactId>jackson-mapper-asl</artifactId>
        </exclusion>
        <exclusion>
          <groupId>junit</groupId>
          <artifactId>junit</artifactId>
        </exclusion>
        <exclusion>
          <groupId>commons-codec</groupId>
          <artifactId>commons-codec</artifactId>
        </exclusion>
        <exclusion>
          <groupId>commons-logging</groupId>
          <artifactId>commons-logging</artifactId>
        </exclusion>
        <exclusion>
          <groupId>commons-configuration</groupId>
          <artifactId>commons-configuration</artifactId>
        </exclusion>
        <exclusion>
          <groupId>commons-httpclient</groupId>
          <artifactId>commons-httpclient</artifactId>
        </exclusion>
      </exclusions>
    </dependency>

    <dependency>
      <groupId>org.apache.hive</groupId>
      <artifactId>hive-jdbc</artifactId>
      <version>${hive.version}</version>
      <exclusions>
        <exclusion>
          <groupId>org.slf4j</groupId>
          <artifactId>slf4j-api</artifactId>
        </exclusion>
        <exclusion>
          <groupId>org.slf4j</groupId>
          <artifactId>slf4j-log4j12</artifactId>
        </exclusion>
        <exclusion>
          <groupId>log4j</groupId>
          <artifactId>log4j</artifactId>
        </exclusion>
        <exclusion>
          <groupId>commons-codec</groupId>
          <artifactId>commons-codec</artifactId>
        </exclusion>
        <exclusion>
          <groupId>commons-lang</groupId>
          <artifactId>commons-lang</artifactId>
        </exclusion>
        <exclusion>
          <groupId>commons-logging</groupId>
          <artifactId>commons-logging</artifactId>
        </exclusion>
        <exclusion>
          <groupId>org.apache.hadoop</groupId>
          <artifactId>hadoop-core</artifactId>
        </exclusion>
        <exclusion>
          <groupId>org.apache.thrift</groupId>
          <artifactId>libthrift</artifactId>
        </exclusion>
         <exclusion>
          <groupId>org.apache.derby</groupId>
          <artifactId>derby</artifactId>
        </exclusion>       
        <exclusion>
          <groupId>com.google.guava</groupId>
          <artifactId>guava</artifactId>
        </exclusion>       
      </exclusions>
    </dependency>
    
    <!-- hive-jdbc, hive-test dependencies have transitive dependency to derby. in different version.
         excluding/chaning derby transivie dependency in hive-test is braking hive-test.
         therefore, only option is excluding derby from hive-jdbc's transitive and explicitly define
         dependency with same version to hive-test's one -->
    <dependency>
      <groupId>org.apache.derby</groupId>
      <artifactId>derby</artifactId>
      <version>10.8.1.2</version>
    </dependency>
    
    <!-- hive-exec, hive-service and hive-test depends on guava:r09 but selenium
         brings a new on 15.0 so got rid of the old one, but bringing a new -->
    <dependency>
      <groupId>com.google.guava</groupId>
      <artifactId>guava</artifactId>
      <version>15.0</version>
    </dependency>
    
    <dependency>
      <groupId>org.apache.hive</groupId>
      <artifactId>hive-service</artifactId>
      <version>${hive.version}</version>
      <exclusions>
        <exclusion>
          <groupId>org.slf4j</groupId>
          <artifactId>slf4j-api</artifactId>
        </exclusion>
        <exclusion>
          <groupId>org.slf4j</groupId>
          <artifactId>slf4j-log4j12</artifactId>
        </exclusion>
        <exclusion>
          <groupId>log4j</groupId>
          <artifactId>log4j</artifactId>
        </exclusion>
        <exclusion>
          <groupId>junit</groupId>
          <artifactId>junit</artifactId>
        </exclusion>
        <exclusion>
          <groupId>commons-lang</groupId>
          <artifactId>commons-lang</artifactId>
        </exclusion>
        <exclusion>
          <groupId>commons-logging</groupId>
          <artifactId>commons-logging</artifactId>
        </exclusion>
        <exclusion>
          <groupId>commons-configuration</groupId>
          <artifactId>commons-configuration</artifactId>
        </exclusion>
        <exclusion>
          <groupId>org.apache.hadoop</groupId>
          <artifactId>hadoop-core</artifactId>
        </exclusion>
        <exclusion>
          <groupId>org.apache.derby</groupId>
          <artifactId>derby</artifactId>
        </exclusion>
        <exclusion>
          <groupId>jline</groupId>
          <artifactId>jline</artifactId>
        </exclusion>
        <exclusion>
<<<<<<< HEAD
          <groupId>com.google.guava</groupId>
          <artifactId>guava</artifactId>
=======
          <groupId>org.antlr</groupId>
          <artifactId>antlr-runtime</artifactId>
        </exclusion>
        <exclusion> <!-- hive-service brings 4.1.14 and 4.1.13 trough libthrift:0.9.0 -->
          <groupId>org.apache.httpcomponents</groupId>
          <artifactId>httpcore</artifactId>
>>>>>>> a18f2fd4
        </exclusion>
      </exclusions>
    </dependency>

    <dependency>
      <groupId>org.antlr</groupId>
      <artifactId>antlr-runtime</artifactId>
      <version>3.4</version>
    </dependency>

    <dependency>  <!-- needed for libtrift -->
      <groupId>org.apache.httpcomponents</groupId>
      <artifactId>httpcore</artifactId>
      <version>4.1.4</version>
    </dependency>

    <dependency>
      <groupId>junit</groupId>
      <artifactId>junit</artifactId>
      <scope>test</scope>
    </dependency>

    <dependency>
      <groupId>com.jointhegrid</groupId>
      <artifactId>hive_test</artifactId>
      <version>4.2.0</version>
      <scope>test</scope>
      <exclusions>
        <exclusion>
          <groupId>log4j</groupId>
          <artifactId>log4j</artifactId>
        </exclusion>
        <exclusion>
          <groupId>com.google.guava</groupId>
          <artifactId>guava</artifactId>
        </exclusion>
      </exclusions>
    </dependency>

    <dependency>
      <groupId>org.apache.hadoop</groupId>
      <artifactId>hadoop-test</artifactId>
      <version>${hadoop.version}</version>
      <scope>test</scope>
      <exclusions>
        <exclusion>
          <groupId>org.apache.mina</groupId>
          <artifactId>mina-core</artifactId>
        </exclusion>
        <exclusion>
          <groupId>org.apache.ftpserver</groupId>
          <artifactId>ftpserver-core</artifactId>
        </exclusion>
        <exclusion>
          <groupId>org.apache.ftpserver</groupId>
          <artifactId>ftplet-api</artifactId>
        </exclusion>
        <exclusion>
          <groupId>org.slf4j</groupId>
          <artifactId>slf4j-api</artifactId>
        </exclusion>
      </exclusions>
    </dependency>

    <!-- to use erb -->
    <dependency>
      <groupId>org.jruby</groupId>
      <artifactId>jruby-complete</artifactId>
      <version>1.3.1</version>
    </dependency>

    <dependency>
      <groupId>com.sun.script.jruby</groupId>
      <artifactId>jruby-engine</artifactId>
      <version>1.1.7</version>
      <exclusions>
        <exclusion>
          <groupId>org.jruby</groupId>
          <artifactId>jruby</artifactId>
        </exclusion>
      </exclusions>
    </dependency>

  </dependencies>
  
  <profiles>
    <profile>
      <id>hadoop-in-target</id>
      <activation>
        <file>
          <exists>${basedir}/target/hadoop-0.20.2</exists>
        </file>
      </activation>
      <properties>
        <hadoop_available>already_downloaded</hadoop_available>
      </properties>

      <build>
	<pluginManagement>
	  <plugins>
	    <plugin>
              <artifactId>maven-surefire-plugin</artifactId>
              <version>2.16</version>
              <configuration>
		<environmentVariables>
		  <HADOOP_HOME>${project.build.directory}/hadoop-0.20.2</HADOOP_HOME>
		</environmentVariables>
              </configuration>
	    </plugin>
	  </plugins>
	</pluginManagement>
      </build>
    </profile>

    <profile>
      <id>hadoop-installed-in-home-dir</id>
      <activation>
        <file>
          <exists>${user.home}/hadoop/hadoop-0.20.2_local</exists>
        </file>
      </activation>
      <properties>
        <hadoop_available>local_install</hadoop_available>
      </properties>
      <build>
	<pluginManagement>
	  <plugins>
	    <plugin>
              <artifactId>maven-surefire-plugin</artifactId>
              <version>2.16</version>
              <configuration>
		<environmentVariables>
		  <HADOOP_HOME>${user.home}/hadoop/hadoop-0.20.2_local</HADOOP_HOME>
		</environmentVariables>
              </configuration>
	    </plugin>
	  </plugins>
	</pluginManagement>
      </build>
    </profile>

    <profile>
      <id>hadoop-home-defined</id>
      <activation>
        <property>
          <name>env.HADOOP_HOME</name>
        </property>
      </activation>
      <properties>
        <hadoop_available>external_defined</hadoop_available>
      </properties>
    </profile>

    <profile>
      <id>download-hadoop</id>
      <activation>
        <!-- If any of the above profiles activates, we won't. -->
        <activeByDefault>true</activeByDefault>
      </activation>
      <build>
	<pluginManagement>
	  <plugins>
	    <plugin>
              <artifactId>maven-surefire-plugin</artifactId>
              <version>2.16</version>
              <configuration>
		<environmentVariables>
		  <HADOOP_HOME>${project.build.directory}/hadoop-0.20.2</HADOOP_HOME>
		</environmentVariables>
              </configuration>
	    </plugin>
	  </plugins>
	</pluginManagement>

        <plugins>
          <plugin>
            <configuration>
              <serverId>apache-main</serverId>
              <!-- TODO(alex): make UnitTest without Hive
                   use hive_test+hadoo only in integration tests
              -->
              <url>https://autosetup1.googlecode.com/files/</url>
              <fromFile>hadoop-0.20.2.tar.gz</fromFile>
              <toDir>${project.build.directory}/hadoop</toDir>
            </configuration>
            <groupId>org.codehaus.mojo</groupId>
            <artifactId>wagon-maven-plugin</artifactId>
            <version>1.0-beta-3</version>
            <executions>
              <execution>
                <id>download-hadoop</id>
                <phase>generate-test-resources</phase>
                <goals>
                  <goal>download-single</goal>
                </goals>
              </execution>
            </executions>
          </plugin>
          <plugin>
            <groupId>org.codehaus.mojo</groupId>
            <artifactId>exec-maven-plugin</artifactId>
            <configuration>
              <executable>tar</executable>
              <arguments>
                <argument>-xf</argument>
                <argument>${project.build.directory}/hadoop/hadoop-0.20.2.tar.gz</argument>
                <argument>-C</argument>
                <argument>${project.build.directory}</argument>
              </arguments>
            </configuration>
            <executions>
              <execution>
                <id>extract-hadoop</id>
                <phase>process-test-resources</phase>
                <goals>
                  <goal>exec</goal>
                </goals>
              </execution>
            </executions>
          </plugin>
        </plugins>
      </build>
    </profile>
  </profiles>

</project><|MERGE_RESOLUTION|>--- conflicted
+++ resolved
@@ -210,17 +210,12 @@
           <artifactId>jline</artifactId>
         </exclusion>
         <exclusion>
-<<<<<<< HEAD
-          <groupId>com.google.guava</groupId>
-          <artifactId>guava</artifactId>
-=======
           <groupId>org.antlr</groupId>
           <artifactId>antlr-runtime</artifactId>
         </exclusion>
         <exclusion> <!-- hive-service brings 4.1.14 and 4.1.13 trough libthrift:0.9.0 -->
           <groupId>org.apache.httpcomponents</groupId>
           <artifactId>httpcore</artifactId>
->>>>>>> a18f2fd4
         </exclusion>
       </exclusions>
     </dependency>
